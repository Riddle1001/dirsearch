# If you want to edit dirsearch default configurations, you can
# edit values in this file. Everything after `#` is a comment
# and won't be applied

[general]
threads = 25
async = False
recursive = False
deep-recursive = False
force-recursive = False
recursion-status = 200-399,401,403
max-recursion-depth = 0
exclude-subdirs = %%ff/,.;/,..;/,;/,./,../,%%2e/,%%2e%%2e/
random-user-agents = False
max-time = 0
target-max-time = 0
exit-on-error = False
skip-on-status = 429
#subdirs = /,api/
#include-status = 200-299,401
#exclude-status = 400,500-999
#exclude-sizes = 0b,123gb
#exclude-texts = [
#  "Not found",
#  "404"
#]
#exclude-regex = "^403$"
#exclude-redirect = "*/error.html"
#exclude-response = 404.html

[dictionary]
default-extensions = php,asp,aspx,jsp,html,htm
force-extensions = False
overwrite-extensions = False
lowercase = False
uppercase = False
capital = False
#exclude-extensions = old,log
#prefixes = .,admin
#suffixes = ~,.bak
#wordlists = /path/to/wordlist1.txt,/path/to/wordlist2.txt

[request]
http-method = get
follow-redirects = False
#headers = [
#  "Header1: Value",
#  "Header2: Value"
#]
#headers-file = /path/to/headers.txt
#user-agent = MyUserAgent
#cookie = SESSIONID=123

[connection]
timeout = 7.5
delay = 0
max-rate = 0
max-retries = 1
# By disabling `scheme` variable, dirsearch will automatically identify the URI scheme
#scheme = http
#proxies = ["localhost:8080"]
#proxies-file = /path/to/proxies.txt
#replay-proxy = localhost:8000
#network-interface = eth0

[advanced]
crawl = False

[view]
full-url = False
quiet-mode = False
color = True
show-redirects-history = False
disable-cli = False

[output]
# Available: simple, plain, json, xml, md, csv, html, sqlite
output-formats = plain
# Supported variables for 'output-file' and 'output-sql-table':
# - {extension}: File extension of the report, for 'output-file' only (e.g. txt, json)
# - {format}: Output format (e.g. plain, simple, xml)
# - {host}: Target hostname or IP (e.g. example.com)
# - {scheme}: URI scheme (http or https)
# - {port}: Port number (e.g. 443)
# - {date}: Scan date, format: DD-MM-YYYY (e.g. 07-10-2022)
<<<<<<< HEAD
=======
# - {datetime}: Scan datetime, format: DD-MM-YYYY_HH-MM-SS (e.g. 2025-01-23_14:32:27)
#
# For output formats other than PostgreSQL and MySQL
>>>>>>> cae8b5d9
#output-file = reports/{host}/{scheme}_{port}.{extension}
#mysql-url = mysql://user:password@localhost/database
#postgres-url = postgres://user:password@localhost/database
# Table to be used for SQL output (SQLite, MySQL, PostgreSQL)
output-sql-table = {scheme}_{host}:{port}
#log-file = /path/to/dirsearch.log
#log-file-size = 50000000<|MERGE_RESOLUTION|>--- conflicted
+++ resolved
@@ -83,12 +83,7 @@
 # - {scheme}: URI scheme (http or https)
 # - {port}: Port number (e.g. 443)
 # - {date}: Scan date, format: DD-MM-YYYY (e.g. 07-10-2022)
-<<<<<<< HEAD
-=======
 # - {datetime}: Scan datetime, format: DD-MM-YYYY_HH-MM-SS (e.g. 2025-01-23_14:32:27)
-#
-# For output formats other than PostgreSQL and MySQL
->>>>>>> cae8b5d9
 #output-file = reports/{host}/{scheme}_{port}.{extension}
 #mysql-url = mysql://user:password@localhost/database
 #postgres-url = postgres://user:password@localhost/database
