--- conflicted
+++ resolved
@@ -1,28 +1,3 @@
-<<<<<<< HEAD
-Changelog
----------
-
-0.4.0 - 2020.09.26
-* Exclude extensions argument added
-* Added custom prefixes and suffixes
-* No dot extensions option
-* Support HTTP request data
-* Added minimal response length and maximal response length arguments
-* Added include status codes and exclude status codes arguments
-* Added --clean-view option
-* Added option to print the full URL in the output
-* Added Prefix and Suffix arguments
-* Multiple bugfixes
-
----------
-- 0.3.9 - 2017.11.26 Added default extensions argument (-E). Added supress empty responses. Recursive level. Exclude responses with text and regexes. Multiple fixes.
-- 0.3.8 - 2017.07.25 Delay argument added. Request by hostname switch added. Suppress empty switch added. Added Force Extensions switch. Multiple fixes.
-- 0.3.7 - 2016.08.22 Force extensions switch added.
-- 0.3.6 - 2016.02.14 Bugfixes
-- 0.3.5 - 2016.01.29 Improved heuristic, replaced urllib3 for requests, error logs, batch reports, user agent randomization, bugfixes
-- 0.3.0 - 2015.02.05 Fixed issue3, fixed timeout exception, ported to Python3, other bugfixes
-- 0.2.7 - 2014.11.21 Added Url List feature (-L). Changed output. Minor Fixes
-=======
 # Changelog
 
 
@@ -100,7 +75,6 @@
 
 ---------
 
->>>>>>> 7366360a
 - 0.2.6 - 2014.9.12 Fixed bug when dictionary size is greater than threads count. Fixed URL encoding bug (issue2).
 - 0.2.5 - 2014.9.2 Shows Content-Length in output and reports, added default.conf file (for setting defaults) and report auto save feature added.
 - 0.2.4 - 2014.7.17 Added Windows support, --scan-subdir|--scan-subdirs argument added, --exclude-subdir|--exclude-subdirs added, --header argument added, dirbuster dictionaries added, fixed some concurrency bugs, MVC refactoring
