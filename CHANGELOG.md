--- conflicted
+++ resolved
@@ -2,12 +2,8 @@
 
 v0.4.2 (2021.5.7)
 ---------
-<<<<<<< HEAD
-- Fixed bugs from v0.4.1
-=======
 - Fixed critical bugs from v0.4.1
 - More accurate
->>>>>>> 31d2c004
 - Exclude responses by redirects
 - URLs from STDIN
 - Fixed the CSV Injection vulnerability (https://www.exploit-db.com/exploits/49370)
