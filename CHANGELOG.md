--- conflicted
+++ resolved
@@ -1,15 +1,11 @@
 # Changelog
 
 ## [Unreleased]
-<<<<<<< HEAD
 - Ability to use multiple output formats
 - MySQL and PostgreSQL report formats
 - Support variables in file path and SQL table name for saving results
-=======
 - Support non-default network interface
-- Remove unused dependencies (urllib3, cryptography, cffi, idna, chardet)
 - Load targets from a Nmap XML report
->>>>>>> 510a7995
 
 ## [0.4.3] - October 2nd, 2022
 - Automatically detect the URI scheme (`http` or `https`) if no scheme is provided
