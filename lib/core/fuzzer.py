# -*- coding: utf-8 -*-
#  This program is free software; you can redistribute it and/or modify
#  it under the terms of the GNU General Public License as published by
#  the Free Software Foundation; either version 2 of the License, or
#  (at your option) any later version.
#
#  This program is distributed in the hope that it will be useful,
#  but WITHOUT ANY WARRANTY; without even the implied warranty of
#  MERCHANTABILITY or FITNESS FOR A PARTICULAR PURPOSE.  See the
#  GNU General Public License for more details.
#
#  You should have received a copy of the GNU General Public License
#  along with this program; if not, write to the Free Software
#  Foundation, Inc., 51 Franklin Street, Fifth Floor, Boston,
#  MA 02110-1301, USA.
#
#  Author: Mauro Soria

from __future__ import annotations

import asyncio
import re
import threading
import time
from typing import Any, Callable, Generator

from lib.connection.requester import AsyncRequester, BaseRequester, Requester
from lib.connection.response import BaseResponse
from lib.core.data import blacklists, options
from lib.core.dictionary import Dictionary
from lib.core.exceptions import RequestException
from lib.core.logger import logger
from lib.core.scanner import AsyncScanner, BaseScanner, Scanner
from lib.core.settings import (
    DEFAULT_TEST_PREFIXES,
    DEFAULT_TEST_SUFFIXES,
    WILDCARD_TEST_POINT_MARKER,
)
from lib.parse.url import clean_path
from lib.utils.common import get_readable_size, lstrip_once


class BaseFuzzer:
    def __init__(
        self,
        requester: BaseRequester,
        dictionary: Dictionary,
        *,
        match_callbacks: tuple[Callable[[BaseResponse], Any], ...],
        not_found_callbacks: tuple[Callable[[BaseResponse], Any], ...],
        error_callbacks: tuple[Callable[[RequestException], Any], ...],
    ) -> None:
        self._requester = requester
        self._dictionary = dictionary
        self._base_path: str = ""
<<<<<<< HEAD
        self._hashes: dict = {}
        self.exc: Exception | None = None
=======
>>>>>>> 60a50464
        self.match_callbacks = match_callbacks
        self.not_found_callbacks = not_found_callbacks
        self.error_callbacks = error_callbacks

        self.scanners: dict[str, dict[str, Scanner]] = {
            "default": {},
            "prefixes": {},
            "suffixes": {},
        }

    def set_base_path(self, path: str) -> None:
        self._base_path = path

    def get_scanners_for(self, path: str) -> Generator[BaseScanner, None, None]:
        # Clean the path, so can check for extensions/suffixes
        path = clean_path(path)

        for prefix in self.scanners["prefixes"]:
            if path.startswith(prefix):
                yield self.scanners["prefixes"][prefix]

        for suffix in self.scanners["suffixes"]:
            if path.endswith(suffix):
                yield self.scanners["suffixes"][suffix]

        for scanner in self.scanners["default"].values():
            yield scanner

    def is_excluded(self, resp: BaseResponse) -> bool:
        """Validate the response by different filters"""

        if resp.status in options["exclude_status_codes"]:
            return True

        if (
            options["include_status_codes"]
            and resp.status not in options["include_status_codes"]
        ):
            return True

        if (
            resp.status in blacklists
            and any(
                resp.path.endswith(lstrip_once(suffix, "/"))
                for suffix in blacklists.get(resp.status)
            )
        ):
            return True

        if get_readable_size(resp.length).rstrip() in options["exclude_sizes"]:
            return True

        if resp.length < options["minimum_response_size"]:
            return True

        if resp.length > options["maximum_response_size"] > 0:
            return True

        if any(text in resp.content for text in options["exclude_texts"]):
            return True

        if options["exclude_regex"] and re.search(options["exclude_regex"], resp.content):
            return True

        if (
            options["exclude_redirect"]
            and (
                options["exclude_redirect"] in resp.redirect
                or re.search(options["exclude_redirect"], resp.redirect)
            )
        ):
            return True

        if (
            options["filter_threshold"]
            and self._hashes.get(hash(resp), 0) >= options["filter_threshold"]
        ):
            return True

        return False


class Fuzzer(BaseFuzzer):
    def __init__(
        self,
        requester: Requester,
        dictionary: Dictionary,
        *,
        match_callbacks: tuple[Callable[[BaseResponse], Any], ...],
        not_found_callbacks: tuple[Callable[[BaseResponse], Any], ...],
        error_callbacks: tuple[Callable[[RequestException], Any], ...],
    ) -> None:
        super().__init__(
            requester,
            dictionary,
            match_callbacks=match_callbacks,
            not_found_callbacks=not_found_callbacks,
            error_callbacks=error_callbacks,
        )
        self._exc: Exception | None = None
        self._threads = []
        self._play_event = threading.Event()
        self._quit_event = threading.Event()
        self._pause_semaphore = threading.Semaphore(0)

    def setup_scanners(self) -> None:
        # Default scanners (wildcard testers)
        self.scanners["default"]["random"] = Scanner(
            self._requester, path=self._base_path + WILDCARD_TEST_POINT_MARKER
        )

        if options["exclude_response"]:
            self.scanners["default"]["custom"] = Scanner(
                self._requester, tested=self.scanners, path=options["exclude_response"]
            )

        for prefix in set(options["prefixes"] + DEFAULT_TEST_PREFIXES):
            self.scanners["prefixes"][prefix] = Scanner(
                self._requester,
                tested=self.scanners,
                path=f"{self._base_path}{prefix}{WILDCARD_TEST_POINT_MARKER}",
                context=f"/{self._base_path}{prefix}***",
            )

        for suffix in set(options["suffixes"] + DEFAULT_TEST_SUFFIXES):
            self.scanners["suffixes"][suffix] = Scanner(
                self._requester,
                tested=self.scanners,
                path=f"{self._base_path}{WILDCARD_TEST_POINT_MARKER}{suffix}",
                context=f"/{self._base_path}***{suffix}",
            )

        for extension in options["extensions"]:
            if "." + extension not in self.scanners["suffixes"]:
                self.scanners["suffixes"]["." + extension] = Scanner(
                    self._requester,
                    tested=self.scanners,
                    path=f"{self._base_path}{WILDCARD_TEST_POINT_MARKER}.{extension}",
                    context=f"/{self._base_path}***.{extension}",
                )

    def setup_threads(self) -> None:
        if self._threads:
            self._threads = []

        for _ in range(options["thread_count"]):
            new_thread = threading.Thread(target=self.thread_proc)
            new_thread.daemon = True
            self._threads.append(new_thread)

    def start(self) -> None:
        self.setup_scanners()
        self.setup_threads()
        self.play()
        self._quit_event.clear()

        for thread in self._threads:
            thread.start()

    def is_finished(self) -> bool:
        if self._exc:
            raise self._exc

        for thread in self._threads:
            if thread.is_alive():
                return False

        return True

    def play(self) -> None:
        self._play_event.set()

    def pause(self) -> None:
        self._play_event.clear()
        # Wait for all threads to stop
        for thread in self._threads:
            if thread.is_alive():
                self._pause_semaphore.acquire()

    def quit(self) -> None:
        self._quit_event.set()
        self.play()

    def scan(self, path: str) -> None:
        scanners = self.get_scanners_for(path)
        try:
            response = self._requester.request(path)
        except RequestException as e:
            for callback in self.error_callbacks:
                callback(e)
            return

        if self.is_excluded(response):
            for callback in self.not_found_callbacks:
                callback(response)
            return

        for tester in scanners:
            # Check if the response is unique, not wildcard
            if not tester.check(path, response):
                for callback in self.not_found_callbacks:
                    callback(response)
                return

<<<<<<< HEAD
        if options["filter_threshold"]:
            hash_ = hash(response)
            self._hashes.setdefault(hash_, 0)
            self._hashes[hash_] += 1

        try:
            for callback in self.match_callbacks:
                callback(response)
        except Exception as e:
            self.exc = e
=======
        for callback in self.match_callbacks:
            callback(response)
>>>>>>> 60a50464

    def thread_proc(self) -> None:
        logger.info(f'THREAD-{threading.get_ident()} started"')

        while True:
            try:
                path = next(self._dictionary)
                self.scan(self._base_path + path)

            except StopIteration:
                break

            except Exception as e:
                self._exc = e

            finally:
                time.sleep(options["delay"])

                if not self._play_event.is_set():
                    logger.info(f'THREAD-{threading.get_ident()} paused"')
                    self._pause_semaphore.release()
                    self._play_event.wait()
                    logger.info(f'THREAD-{threading.get_ident()} continued"')

                if self._quit_event.is_set():
                    break


class AsyncFuzzer(BaseFuzzer):
    def __init__(
        self,
        requester: AsyncRequester,
        dictionary: Dictionary,
        *,
        match_callbacks: tuple[Callable[[BaseResponse], Any], ...],
        not_found_callbacks: tuple[Callable[[BaseResponse], Any], ...],
        error_callbacks: tuple[Callable[[RequestException], Any], ...],
    ) -> None:
        super().__init__(
            requester,
            dictionary,
            match_callbacks=match_callbacks,
            not_found_callbacks=not_found_callbacks,
            error_callbacks=error_callbacks,
        )
        self._play_event = asyncio.Event()
        self._background_tasks = set()

    async def setup_scanners(self) -> None:
        # Default scanners (wildcard testers)
        self.scanners["default"].update(
            {
                "index": await AsyncScanner.create(
                    self._requester, path=self._base_path
                ),
                "random": await AsyncScanner.create(
                    self._requester, path=self._base_path + WILDCARD_TEST_POINT_MARKER
                ),
            }
        )

        if options["exclude_response"]:
            self.scanners["default"]["custom"] = await AsyncScanner.create(
                self._requester, tested=self.scanners, path=options["exclude_response"]
            )

        for prefix in options["prefixes"] + DEFAULT_TEST_PREFIXES:
            self.scanners["prefixes"][prefix] = await AsyncScanner.create(
                self._requester,
                tested=self.scanners,
                path=f"{self._base_path}{prefix}{WILDCARD_TEST_POINT_MARKER}",
                context=f"/{self._base_path}{prefix}***",
            )

        for suffix in options["suffixes"] + DEFAULT_TEST_SUFFIXES:
            self.scanners["suffixes"][suffix] = await AsyncScanner.create(
                self._requester,
                tested=self.scanners,
                path=f"{self._base_path}{WILDCARD_TEST_POINT_MARKER}{suffix}",
                context=f"/{self._base_path}***{suffix}",
            )

        for extension in options["extensions"]:
            if "." + extension not in self.scanners["suffixes"]:
                self.scanners["suffixes"]["." + extension] = await AsyncScanner.create(
                    self._requester,
                    tested=self.scanners,
                    path=f"{self._base_path}{WILDCARD_TEST_POINT_MARKER}.{extension}",
                    context=f"/{self._base_path}***.{extension}",
                )

    async def start(self) -> None:
        # In Python 3.9, initialize the Semaphore within the coroutine
        # to avoid binding to a different event loop.
        self.sem = asyncio.Semaphore(options["thread_count"])
        await self.setup_scanners()
        self.play()

        for _ in range(len(self._dictionary)):
            task = asyncio.create_task(self.task_proc())
            self._background_tasks.add(task)
            task.add_done_callback(self._background_tasks.discard)

        await asyncio.gather(*self._background_tasks)

    def play(self) -> None:
        self._play_event.set()

    def pause(self) -> None:
        self._play_event.clear()

    def quit(self) -> None:
        for task in self._background_tasks:
            task.cancel()

    async def scan(self, path: str) -> None:
        scanners = self.get_scanners_for(path)
        try:
            response = await self._requester.request(path)
        except RequestException as e:
            for callback in self.error_callbacks:
                callback(e)
            return

        if self.is_excluded(response):
            for callback in self.not_found_callbacks:
                callback(response)
            return

        for tester in scanners:
            # Check if the response is unique, not wildcard
            if not tester.check(path, response):
                for callback in self.not_found_callbacks:
                    callback(response)
                return

<<<<<<< HEAD
        if options["filter_threshold"]:
            hash_ = hash(response)
            self._hashes.setdefault(hash_, 0)
            self._hashes[hash_] += 1

        try:
            for callback in self.match_callbacks:
                callback(response)
        except Exception as e:
            self.exc = e
=======
        for callback in self.match_callbacks:
            callback(response)
>>>>>>> 60a50464

    async def task_proc(self) -> None:
        async with self.sem:
            await self._play_event.wait()

            try:
                path = next(self._dictionary)
                await self.scan(self._base_path + path)
            except StopIteration:
                pass
            finally:
                await asyncio.sleep(options["delay"])<|MERGE_RESOLUTION|>--- conflicted
+++ resolved
@@ -53,11 +53,8 @@
         self._requester = requester
         self._dictionary = dictionary
         self._base_path: str = ""
-<<<<<<< HEAD
         self._hashes: dict = {}
         self.exc: Exception | None = None
-=======
->>>>>>> 60a50464
         self.match_callbacks = match_callbacks
         self.not_found_callbacks = not_found_callbacks
         self.error_callbacks = error_callbacks
@@ -262,7 +259,6 @@
                     callback(response)
                 return
 
-<<<<<<< HEAD
         if options["filter_threshold"]:
             hash_ = hash(response)
             self._hashes.setdefault(hash_, 0)
@@ -273,10 +269,6 @@
                 callback(response)
         except Exception as e:
             self.exc = e
-=======
-        for callback in self.match_callbacks:
-            callback(response)
->>>>>>> 60a50464
 
     def thread_proc(self) -> None:
         logger.info(f'THREAD-{threading.get_ident()} started"')
@@ -413,7 +405,6 @@
                     callback(response)
                 return
 
-<<<<<<< HEAD
         if options["filter_threshold"]:
             hash_ = hash(response)
             self._hashes.setdefault(hash_, 0)
@@ -424,10 +415,6 @@
                 callback(response)
         except Exception as e:
             self.exc = e
-=======
-        for callback in self.match_callbacks:
-            callback(response)
->>>>>>> 60a50464
 
     async def task_proc(self) -> None:
         async with self.sem:
