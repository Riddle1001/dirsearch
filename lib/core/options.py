# -*- coding: utf-8 -*-
#  This program is free software; you can redistribute it and/or modify
#  it under the terms of the GNU General Public License as published by
#  the Free Software Foundation; either version 2 of the License, or
#  (at your option) any later version.
#
#  This program is distributed in the hope that it will be useful,
#  but WITHOUT ANY WARRANTY; without even the implied warranty of
#  MERCHANTABILITY or FITNESS FOR A PARTICULAR PURPOSE.  See the
#  GNU General Public License for more details.
#
#  You should have received a copy of the GNU General Public License
#  along with this program; if not, write to the Free Software
#  Foundation, Inc., 51 Franklin Street, Fifth Floor, Boston,
#  MA 02110-1301, USA.
#
#  Author: Mauro Soria

from __future__ import annotations

from optparse import Values
from typing import Any
from lib.core.settings import (
    AUTHENTICATION_TYPES,
    COMMON_EXTENSIONS,
    DEFAULT_TOR_PROXIES,
    OUTPUT_FORMATS,
    SCRIPT_PATH,
)
from lib.parse.cmdline import parse_arguments
from lib.parse.config import ConfigParser
from lib.parse.headers import HeadersParser
from lib.utils.common import iprange, read_stdin, strip_and_uniquify
from lib.utils.file import File, FileUtils
from lib.parse.nmap import parse_nmap


<<<<<<< HEAD
def parse_options() -> dict[str, Any]:
    opt = parse_config(parse_arguments())
=======
def parse_options():
    opt = merge_config(parse_arguments())
>>>>>>> 419cbefc

    if opt.session_file:
        if opt.async_mode:
            print("Cannot resume a session in asynchronous mode")
            exit(1)
        return vars(opt)

    opt.http_method = opt.http_method.upper()

    if opt.urls_file:
        fd = _access_file(opt.urls_file)
        opt.urls = fd.get_lines()
    elif opt.cidr:
        opt.urls = iprange(opt.cidr)
    elif opt.stdin_urls:
        opt.urls = read_stdin().splitlines(0)
    elif opt.raw_file:
        _access_file(opt.raw_file)
    elif opt.nmap_report:
        try:
            opt.urls = parse_nmap(opt.nmap_report)
        except Exception as e:
            print("Error while parsing Nmap report: " + str(e))
            exit(1)
    elif not opt.urls:
        print("URL target is missing, try using -u <url>")
        exit(1)

    if not opt.raw_file:
        opt.urls = strip_and_uniquify(
            filter(
                lambda url: not url.startswith("#"),
                opt.urls,
            )
        )

    if not opt.extensions and not opt.remove_extensions:
        print("WARNING: No extension was specified!")

    if not opt.wordlists:
        print("No wordlist was provided, try using -w <wordlist>")
        exit(1)

    opt.wordlists = [wordlist.strip() for wordlist in opt.wordlists.split(",")]

    for wordlist in opt.wordlists:
        if FileUtils.is_dir(wordlist):
            opt.wordlists.remove(wordlist)
            opt.wordlists.extend(FileUtils.get_files(wordlist))
        else:
            _access_file(wordlist)

    if opt.thread_count < 1:
        print("Threads number must be greater than zero")
        exit(1)

    if opt.tor:
        opt.proxies = list(DEFAULT_TOR_PROXIES)
    elif opt.proxies_file:
        fd = _access_file(opt.proxies_file)
        opt.proxies = fd.get_lines()

    if opt.data_file:
        fd = _access_file(opt.data_file)
        opt.data = fd.get_lines()

    if opt.cert_file:
        _access_file(opt.cert_file)

    if opt.key_file:
        _access_file(opt.key_file)

    headers = {}

    if opt.headers_file:
        try:
            fd = _access_file(opt.headers_file)
            headers.update(dict(HeadersParser(fd.read())))
        except Exception as e:
            print("Error in headers file: " + str(e))
            exit(1)

    if opt.headers:
        try:
            headers.update(dict(HeadersParser("\n".join(opt.headers))))
        except Exception:
            print("Invalid headers")
            exit(1)

    opt.headers = headers

    opt.include_status_codes = _parse_status_codes(opt.include_status_codes)
    opt.exclude_status_codes = _parse_status_codes(opt.exclude_status_codes)
    opt.recursion_status_codes = _parse_status_codes(opt.recursion_status_codes)
    opt.skip_on_status = _parse_status_codes(opt.skip_on_status)
    opt.prefixes = tuple(strip_and_uniquify(opt.prefixes.split(",")))
    opt.suffixes = tuple(strip_and_uniquify(opt.suffixes.split(",")))
    opt.subdirs = [
        subdir.lstrip("/")
        for subdir in strip_and_uniquify(
            [
                subdir if subdir.endswith("/") else subdir + "/"
                for subdir in opt.subdirs.split(",")
            ]
        )
    ]
    opt.exclude_subdirs = [
        subdir.lstrip("/")
        for subdir in strip_and_uniquify(
            [
                subdir if subdir.endswith("/") else subdir + "/"
                for subdir in opt.exclude_subdirs.split(",")
            ]
        )
    ]
    opt.exclude_sizes = {size.strip().upper() for size in opt.exclude_sizes.split(",")}

    if opt.remove_extensions:
        opt.extensions = ("",)
    elif opt.extensions == "*":
        opt.extensions = COMMON_EXTENSIONS
    elif opt.extensions == "CHANGELOG.md":
        print(
            "A weird extension was provided: 'CHANGELOG.md'. Please do not use * as the "
            "extension or enclose it in double quotes"
        )
        exit(0)
    else:
        opt.extensions = tuple(
            strip_and_uniquify(
                [extension.lstrip(".") for extension in opt.extensions.split(",")]
            )
        )

    opt.exclude_extensions = tuple(
        strip_and_uniquify(
            [
                exclude_extension.lstrip(".")
                for exclude_extension in opt.exclude_extensions.split(",")
            ]
        )
    )

    if opt.auth and not opt.auth_type:
        print("Please select the authentication type with --auth-type")
        exit(1)
    elif opt.auth_type and not opt.auth:
        print("No authentication credential found")
        exit(1)
    elif opt.auth and opt.auth_type not in AUTHENTICATION_TYPES:
        print(
            f"'{opt.auth_type}' is not in available authentication "
            f"types: {', '.join(AUTHENTICATION_TYPES)}"
        )
        exit(1)

    if set(opt.extensions).intersection(opt.exclude_extensions):
        print(
            "Exclude extension list can not contain any extension "
            "that has already in the extension list"
        )
        exit(1)

    opt.output_formats = [format.strip() for format in opt.output_formats.split(",")]
    invalid_formats = set(opt.output_formats).difference(OUTPUT_FORMATS)

    if invalid_formats:
        print(f"Invalid output format(s): {', '.join(invalid_formats)}")
        exit(1)

    # There are multiple file-based output formats but no variable to separate output files for different formats
    if (
        opt.output_file
        and "{format}" not in opt.output_file
        and len(opt.output_formats) - ("mysql" in opt.output_formats) - ("postgresql" in opt.output_formats) > 1
        and (
            "{extension}" not in opt.output_file
            # "plain" and "simple" have the same file extension (txt)
            or {"plain", "simple"}.issubset(opt.output_formats)
        )
    ):
        print("Found at least 2 output formats sharing the same output file, make sure you use '{format}' and '{extension} variables in your output file")
        exit(1)

    if opt.log_file:
        opt.log_file = FileUtils.get_abs_path(opt.log_file)

    if opt.output_file:
        opt.output_file = FileUtils.get_abs_path(opt.output_file)

    return vars(opt)


def _parse_status_codes(str_: str) -> set[int]:
    if not str_:
        return set()

    status_codes: set[int] = set()

    for status_code in str_.split(","):
        try:
            if "-" in status_code:
                start, end = status_code.strip().split("-")
                status_codes.update(range(int(start), int(end) + 1))
            else:
                status_codes.add(int(status_code.strip()))
        except ValueError:
            print(f"Invalid status code or status code range: {status_code}")
            exit(1)

    return status_codes


def _access_file(path: str) -> File:
    with File(path) as fd:
        if not fd.exists():
            print(f"{path} does not exist")
            exit(1)

        if not fd.is_valid():
            print(f"{path} is not a file")
            exit(1)

        if not fd.can_read():
            print(f"{path} cannot be read")
            exit(1)

        return fd


<<<<<<< HEAD
def parse_config(opt: Values) -> Values:
=======
def merge_config(opt):
>>>>>>> 419cbefc
    config = ConfigParser()
    config.read(opt.config)

    # General
    opt.thread_count = opt.thread_count or config.safe_getint("general", "threads", 25)
    opt.async_mode = opt.async_mode or config.safe_getboolean("general", "async")
    opt.include_status_codes = opt.include_status_codes or config.safe_get(
        "general", "include-status"
    )
    opt.exclude_status_codes = opt.exclude_status_codes or config.safe_get(
        "general", "exclude-status"
    )
    opt.exclude_sizes = opt.exclude_sizes or config.safe_get(
        "general", "exclude-sizes", ""
    )
    opt.exclude_texts = opt.exclude_texts or config.safe_getlist(
        "general", "exclude-texts"
    )
    opt.exclude_regex = opt.exclude_regex or config.safe_get("general", "exclude-regex")
    opt.exclude_redirect = opt.exclude_redirect or config.safe_get(
        "general", "exclude-redirect"
    )
    opt.exclude_response = opt.exclude_response or config.safe_get(
        "general", "exclude-response"
    )
    opt.recursive = opt.recursive or config.safe_getboolean("general", "recursive")
    opt.deep_recursive = opt.deep_recursive or config.safe_getboolean(
        "general", "deep-recursive"
    )
    opt.force_recursive = opt.force_recursive or config.safe_getboolean(
        "general", "force-recursive"
    )
    opt.recursion_depth = opt.recursion_depth or config.safe_getint(
        "general", "max-recursion-depth"
    )
    opt.recursion_status_codes = opt.recursion_status_codes or config.safe_get(
        "general", "recursion-status", "100-999"
    )
    opt.subdirs = opt.subdirs or config.safe_get("general", "subdirs", "")
    opt.exclude_subdirs = opt.exclude_subdirs or config.safe_get(
        "general", "exclude-subdirs", ""
    )
    opt.skip_on_status = opt.skip_on_status or config.safe_get(
        "general", "skip-on-status", ""
    )
    opt.max_time = opt.max_time or config.safe_getint("general", "max-time")
    opt.exit_on_error = opt.exit_on_error or config.safe_getboolean(
        "general", "exit-on-error"
    )

    # Dictionary
    opt.wordlists = opt.wordlists or config.safe_get(
        "dictionary",
        "wordlists",
        FileUtils.build_path(SCRIPT_PATH, "db", "dicc.txt"),
    )
    opt.extensions = opt.extensions or config.safe_get(
        "dictionary", "default-extensions", ""
    )
    opt.force_extensions = opt.force_extensions or config.safe_getboolean(
        "dictionary", "force-extensions"
    )
    opt.overwrite_extensions = opt.overwrite_extensions or config.safe_getboolean(
        "dictionary", "overwrite-extensions"
    )
    opt.exclude_extensions = opt.exclude_extensions or config.safe_get(
        "dictionary", "exclude-extensions", ""
    )
    opt.prefixes = opt.prefixes or config.safe_get("dictionary", "prefixes", "")
    opt.suffixes = opt.suffixes or config.safe_get("dictionary", "suffixes", "")
    opt.lowercase = opt.lowercase or config.safe_getboolean("dictionary", "lowercase")
    opt.uppercase = opt.uppercase or config.safe_getboolean("dictionary", "uppercase")
    opt.capital = opt.capital or config.safe_getboolean(
        "dictionary", "capital"
    )

    # Request
    opt.http_method = opt.http_method or config.safe_get(
        "request", "http-method", "get"
    )
    opt.headers = opt.headers or config.safe_getlist("request", "headers")
    opt.headers_file = opt.headers_file or config.safe_get("request", "headers-file")
    opt.follow_redirects = opt.follow_redirects or config.safe_getboolean(
        "request", "follow-redirects"
    )
    opt.random_agents = opt.random_agents or config.safe_getboolean(
        "request", "random-user-agents"
    )
    opt.user_agent = opt.user_agent or config.safe_get("request", "user-agent")
    opt.cookie = opt.cookie or config.safe_get("request", "cookie")

    # Connection
    opt.delay = opt.delay or config.safe_getfloat("connection", "delay")
    opt.timeout = opt.timeout or config.safe_getfloat("connection", "timeout", 7.5)
    opt.max_retries = opt.max_retries or config.safe_getint(
        "connection", "max-retries", 1
    )
    opt.max_rate = opt.max_rate or config.safe_getint("connection", "max-rate")
    opt.proxies = opt.proxies or config.safe_getlist("connection", "proxies")
    opt.proxies_file = opt.proxies_file or config.safe_get("connection", "proxies-file")
    opt.scheme = opt.scheme or config.safe_get(
        "connection", "scheme", None, ("http", "https")
    )
    opt.replay_proxy = opt.replay_proxy or config.safe_get("connection", "replay-proxy")
    opt.network_interface = opt.network_interface or config.safe_get(
        "connection", "network-interface"
    )

    # Advanced
    opt.crawl = opt.crawl or config.safe_getboolean("advanced", "crawl")

    # View
    opt.full_url = opt.full_url or config.safe_getboolean("view", "full-url")
    opt.color = opt.color if opt.color is False else config.safe_getboolean("view", "color", True)
    opt.quiet = opt.quiet or config.safe_getboolean("view", "quiet-mode")
    opt.disable_cli = opt.disable_cli or config.safe_getboolean("view", "disable-cli")
    opt.redirects_history = opt.redirects_history or config.safe_getboolean(
        "view", "show-redirects-history"
    )

    # Output
    opt.output_file = opt.output_file or config.safe_get("output", "output-file")
    opt.mysql_url = opt.mysql_url or config.safe_get("output", "mysql-url")
    opt.postgres_url = opt.postgres_url or config.safe_get("output", "postgres-url")
    opt.output_table = config.safe_get("output", "output-sql-table")
    opt.output_formats = opt.output_formats or config.safe_get(
        "output", "output-format", "plain"
    )
    opt.log_file = opt.log_file or config.safe_get("output", "log-file")
    opt.log_file_size = config.safe_getint("output", "log-file-size")

    return opt<|MERGE_RESOLUTION|>--- conflicted
+++ resolved
@@ -35,13 +35,8 @@
 from lib.parse.nmap import parse_nmap
 
 
-<<<<<<< HEAD
 def parse_options() -> dict[str, Any]:
-    opt = parse_config(parse_arguments())
-=======
-def parse_options():
     opt = merge_config(parse_arguments())
->>>>>>> 419cbefc
 
     if opt.session_file:
         if opt.async_mode:
@@ -272,11 +267,7 @@
         return fd
 
 
-<<<<<<< HEAD
-def parse_config(opt: Values) -> Values:
-=======
-def merge_config(opt):
->>>>>>> 419cbefc
+def merge_config(opt: Values) -> Values:
     config = ConfigParser()
     config.read(opt.config)
 
