--- conflicted
+++ resolved
@@ -453,15 +453,8 @@
                               help='Force extensions for every wordlist entry')
         dictionary.add_option('--only-selected', dest='onlySelected', action='store_true',
                               help='Only entries with selected extensions or no extension + directories')
-<<<<<<< HEAD
         dictionary.add_option('--remove-extensions', dest='noExtension', action='store_true',
                               help='Remove extensions in all wordlist entries (Example: admin.php -> admin)')
-=======
-        dictionary.add_option('--no-extension', dest='noExtension', action='store_true',
-                              help='No extension in the wordlist, remove extensions in every word (Example: admin.php -> admin)')
-        dictionary.add_option('--no-dot-extensions', dest='noDotExtensions', default=self.noDotExtensions,
-                              help='Remove the "." character before extensions', action='store_true')
->>>>>>> 1eb49f59
         dictionary.add_option('-U', '--uppercase', action='store_true', dest='uppercase', default=self.uppercase,
                               help='Uppercase wordlist')
         dictionary.add_option('-L', '--lowercase', action='store_true', dest='lowercase', default=self.lowercase,
