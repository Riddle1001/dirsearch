--- conflicted
+++ resolved
@@ -430,18 +430,10 @@
 
     def parseArguments(self):
         usage = "Usage: %prog [-u|--url] target [-e|--extensions] extensions [options]"
-<<<<<<< HEAD
         parser = OptionParser(usage, version='dirsearch v0.4.1', epilog='''
-You can change the dirsearch default configurations (default extensions, 
-timeout, wordlist location, ...) by editing the "default.conf" file. More 
-information at https://github.com/maurosoria/dirsearch.
-''')
-=======
-        parser = OptionParser(usage, version='dirsearch v0.4.0', epilog='''
 You can change the dirsearch default configurations (default extensions,
 timeout, wordlist location, ...) by editing the "default.conf" file. More
 information at https://github.com/maurosoria/dirsearch.''')
->>>>>>> b705a394
 
         # Mandatory arguments
         mandatory = OptionGroup(parser, 'Mandatory')
