--- conflicted
+++ resolved
@@ -2,13 +2,9 @@
 threads = 20
 default-extensions = php,asp,aspx,jsp,html,htm,js
 recursive = False
-<<<<<<< HEAD
-recursive-level-max = 1
-=======
 recursive-level-max = 0
 follow-redirects = False
 default-extensions = php,asp,aspx,jsp,html,htm,js
->>>>>>> 58959dbc
 suppress-empty = False
 exclude-subdirs = %%ff/
 follow-redirects = False
